/*!
A Rust crate providing an implementation of an RFC-compliant `EmailAddress` newtype.

Primarily for validation, the `EmailAddress` type is constructed with `FromStr::from_str` which will raise any
parsing errors. Prior to constructions the functions `is_valid`, `is_valid_local_part`, and `is_valid_domain` may
also be used to test for validity without constructing an instance. This supports all of the RFC ASCII and UTF-8
character set rules, quoted and unquoted local parts but does not yet support all of the productions required for SMTP
headers; folding whitespace, comments, etc.

# Example

The following shoes the basic `is_valid` and `from_str` functions.

```rust
use email_address::*;
use std::str::FromStr;
assert!(EmailAddress::is_valid("user.name+tag+sorting@example.com"));

assert_eq!(
    EmailAddress::from_str("Abc.example.com"),
    Error::MissingSeparator.into()
);
```

The following shows the three format functions used to output an email address.

```rust
use email_address::*;
use std::str::FromStr;

let email = EmailAddress::from_str("johnstonsk@gmail.com").unwrap();

assert_eq!(
    email.to_string(),
    "johnstonsk@gmail.com".to_string()
);

assert_eq!(
    String::from(email.clone()),
    "johnstonsk@gmail.com".to_string()
);

assert_eq!(
    email.as_ref(),
    "johnstonsk@gmail.com"
);

assert_eq!(
    email.to_uri(),
    "mailto:johnstonsk@gmail.com".to_string()
);

assert_eq!(
    email.to_display("Simon Johnston"),
    "Simon Johnston <johnstonsk@gmail.com>".to_string()
);
```


# Specifications

1. RFC 1123: [_Requirements for Internet Hosts -- Application and Support_](https://tools.ietf.org/html/rfc1123),
   IETF,Oct 1989.
1. RFC 3629: [_UTF-8, a transformation format of ISO 10646_](https://tools.ietf.org/html/rfc3629),
   IETF, Nov 2003.
1. RFC 3696: [_Application Techniques for Checking and Transformation of
   Names_](https://tools.ietf.org/html/rfc3696), IETF, Feb 2004.
1. RFC 4291 [_IP Version 6 Addressing Architecture_](https://tools.ietf.org/html/rfc4291),
   IETF, Feb 2006.
1. RFC 5234: [_Augmented BNF for Syntax Specifications: ABNF_](https://tools.ietf.org/html/rfc5234),
   IETF, Jan 2008.
1. RFC 5321: [_Simple Mail Transfer Protocol_](https://tools.ietf.org/html/rfc5321),
   IETF, Oct 2008.
1. RFC 5322: [_Internet Message Format_](https://tools.ietf.org/html/rfc5322), I
   ETF, Oct 2008.
1. RFC 5890: [_Internationalized Domain Names for Applications (IDNA): Definitions and Document
   Framework_](https://tools.ietf.org/html/rfc5890), IETF, Aug 2010.
1. RFC 6531: [_SMTP Extension for Internationalized Email_](https://tools.ietf.org/html/rfc6531),
   IETF, Feb 2012
1. RFC 6532: [_Internationalized Email Headers_](https://tools.ietf.org/html/rfc6532),
   IETF, Feb 2012.

From RFC 5322: §3.2.1. [Quoted characters](https://tools.ietf.org/html/rfc5322#section-3.2.1):

```ebnf
quoted-pair     =   ("\" (VCHAR / WSP)) / obs-qp
```

From RFC 5322: §3.2.2. [Folding White Space and Comments](https://tools.ietf.org/html/rfc5322#section-3.2.2):

```ebnf
FWS             =   ([*WSP CRLF] 1*WSP) /  obs-FWS
                                       ; Folding white space

ctext           =   %d33-39 /          ; Printable US-ASCII
                    %d42-91 /          ;  characters not including
                    %d93-126 /         ;  "(", ")", or "\"
                    obs-ctext

ccontent        =   ctext / quoted-pair / comment

comment         =   "(" *([FWS] ccontent) [FWS] ")"

CFWS            =   (1*([FWS] comment) [FWS]) / FWS
```

From RFC 5322: §3.2.3. [Atom](https://tools.ietf.org/html/rfc5322#section-3.2.3):

```ebnf
atext           =   ALPHA / DIGIT /    ; Printable US-ASCII
                    "!" / "#" /        ;  characters not including
                    "$" / "%" /        ;  specials.  Used for atoms.
                    "&" / "'" /
                    "*" / "+" /
                    "-" / "/" /
                    "=" / "?" /
                    "^" / "_" /
                    "`" / "{" /
                    "|" / "}" /
                    "~"

atom            =   [CFWS] 1*atext [CFWS]

dot-atom-text   =   1*atext *("." 1*atext)

dot-atom        =   [CFWS] dot-atom-text [CFWS]

specials        =   "(" / ")" /        ; Special characters that do
                    "<" / ">" /        ;  not appear in atext
                    "[" / "]" /
                    ":" / ";" /
                    "@" / "\" /
                    "," / "." /
                    DQUOTE
```

From RFC 5322: §3.2.4. [Quoted Strings](https://tools.ietf.org/html/rfc5322#section-3.2.4):

```ebnf
qtext           =   %d33 /             ; Printable US-ASCII
                    %d35-91 /          ;  characters not including
                    %d93-126 /         ;  "\" or the quote character
                    obs-qtext

qcontent        =   qtext / quoted-pair

quoted-string   =   [CFWS]
                    DQUOTE *([FWS] qcontent) [FWS] DQUOTE
                    [CFWS]
```

From RFC 5322, §3.4.1. [Addr-Spec Specification](https://tools.ietf.org/html/rfc5322#section-3.4.1):

```ebnf
addr-spec       =   local-part "@" domain

local-part      =   dot-atom / quoted-string / obs-local-part

domain          =   dot-atom / domain-literal / obs-domain

domain-literal  =   [CFWS] "[" *([FWS] dtext) [FWS] "]" [CFWS]

dtext           =   %d33-90 /          ; Printable US-ASCII
                    %d94-126 /         ;  characters not including
                    obs-dtext          ;  "[", "]", or "\"
```

RFC 3696, §3. [Restrictions on email addresses](https://tools.ietf.org/html/rfc3696#section-3)
describes in detail the quoting of characters in an address.

## Unicode

RFC 6531, §3.3. [Extended Mailbox Address Syntax](https://tools.ietf.org/html/rfc6531#section-3.3)
extends the rules above for non-ASCII character sets.

```ebnf
sub-domain   =/  U-label
    ; extend the definition of sub-domain in RFC 5321, Section 4.1.2

atext   =/  UTF8-non-ascii
    ; extend the implicit definition of atext in
    ; RFC 5321, Section 4.1.2, which ultimately points to
    ; the actual definition in RFC 5322, Section 3.2.3

qtextSMTP  =/ UTF8-non-ascii
    ; extend the definition of qtextSMTP in RFC 5321, Section 4.1.2

esmtp-value  =/ UTF8-non-ascii
    ; extend the definition of esmtp-value in RFC 5321, Section 4.1.2
```

RFC 6532: §3.1 [UTF-8 Syntax and Normalization](https://tools.ietf.org/html/rfc6532#section-3.1),
and §3.2 [Syntax Extensions to RFC 5322](https://tools.ietf.org/html/rfc6532#section-3.2) extend
the syntax above with:

```ebnf
UTF8-non-ascii  =   UTF8-2 / UTF8-3 / UTF8-4

...

VCHAR   =/  UTF8-non-ascii

ctext   =/  UTF8-non-ascii

atext   =/  UTF8-non-ascii

qtext   =/  UTF8-non-ascii

text    =/  UTF8-non-ascii
              ; note that this upgrades the body to UTF-8

dtext   =/  UTF8-non-ascii
```

These in turn refer to RFC 6529 §4. [Syntax of UTF-8 Byte Sequences](https://tools.ietf.org/html/rfc3629#section-4):

> A UTF-8 string is a sequence of octets representing a sequence of UCS
> characters.  An octet sequence is valid UTF-8 only if it matches the
> following syntax, which is derived from the rules for encoding UTF-8
> and is expressed in the ABNF of \[RFC2234\].

```ebnf
   UTF8-octets = *( UTF8-char )
   UTF8-char   = UTF8-1 / UTF8-2 / UTF8-3 / UTF8-4
   UTF8-1      = %x00-7F
   UTF8-2      = %xC2-DF UTF8-tail
   UTF8-3      = %xE0 %xA0-BF UTF8-tail / %xE1-EC 2( UTF8-tail ) /
                 %xED %x80-9F UTF8-tail / %xEE-EF 2( UTF8-tail )
   UTF8-4      = %xF0 %x90-BF 2( UTF8-tail ) / %xF1-F3 3( UTF8-tail ) /
                 %xF4 %x80-8F 2( UTF8-tail )
   UTF8-tail   = %x80-BF
```

Comments in addresses are discussed in RFC 5322 Appendix A.5. [White Space, Comments, and Other
Oddities](https://tools.ietf.org/html/rfc5322#appendix-A.5).

An informal description can be found on [Wikipedia](https://en.wikipedia.org/wiki/Email_address).

*/

#![warn(
    unknown_lints,
    // ---------- Stylistic
    absolute_paths_not_starting_with_crate,
    elided_lifetimes_in_paths,
    explicit_outlives_requirements,
    macro_use_extern_crate,
    nonstandard_style, /* group */
    noop_method_call,
    rust_2018_idioms,
    single_use_lifetimes,
    trivial_casts,
    trivial_numeric_casts,
    // ---------- Future
    future_incompatible, /* group */
    rust_2021_compatibility, /* group */
    // ---------- Public
    missing_debug_implementations,
    missing_docs,
    unreachable_pub,
    // ---------- Unsafe
    unsafe_code,
    unsafe_op_in_unsafe_fn,
    // ---------- Unused
    unused, /* group */
)]
#![deny(
    // ---------- Public
    exported_private_dependencies,
    // ---------- Deprecated
    anonymous_parameters,
    bare_trait_objects,
    ellipsis_inclusive_range_patterns,
    // ---------- Unsafe
    deref_nullptr,
    drop_bounds,
    dyn_drop,
)]

#[cfg(feature = "serde_support")]
use serde::{Deserialize, Serialize, Serializer};
use std::fmt;
use std::fmt::{Debug, Display, Formatter};
use std::hash::Hash;
use std::str::FromStr;

// ------------------------------------------------------------------------------------------------
// Public Types
// ------------------------------------------------------------------------------------------------

///
/// Error type used when parsing an address.
///
#[derive(Debug, Clone, PartialEq)]
pub enum Error {
    /// An invalid character was found in some component of the address.
    InvalidCharacter,
    /// The separator character between `local-part` and `domain` (character: '@') was missing.
    MissingSeparator,
    /// The `local-part` is an empty string.
    LocalPartEmpty,
    /// The `local-part` is is too long.
    LocalPartTooLong,
    /// The `domain` is an empty string.
    DomainEmpty,
    /// The `domain` is is too long.
    DomainTooLong,
    /// The `sub-domain` within the `domain` is empty.
    SubDomainEmpty,
    /// A `sub-domain` within the `domain` is is too long.
    SubDomainTooLong,
    /// Too few `sub-domain`s in `domain`.
    DomainTooFew,
    /// Invalid placement of the domain separator (character: '.').
    DomainInvalidSeparator,
    /// The quotes (character: '"') around `local-part` are unbalanced.
    UnbalancedQuotes,
    /// A Comment within the either the `local-part`, or `domain`, was malformed.
    InvalidComment,
    /// An IP address in a `domain-literal` was malformed.
    InvalidIPAddress,
    /// A `domain-literal` was supplied, but is unsupported by parser configuration.
    UnsupportedDomainLiteral,
}

///
/// Struct of options that can be configured when parsing with `parse_with_options`.
///
#[derive(Debug, Copy, Clone)]
pub struct Options {
    ///
    /// Sets the minimum number of domain segments that must exist to parse successfully.
    ///
    pub minimum_sub_domains: usize,

    ///
    /// Specifies if domain literals are allowed. Defaults to `true`.
    ///
    pub allow_domain_literal: bool,
}

impl Default for Options {
    fn default() -> Self {
        Self {
            minimum_sub_domains: Default::default(),
            allow_domain_literal: true,
        }
    }
}

///
/// Type representing a single email address. This is basically a wrapper around a String, the
/// email address is parsed for correctness with `FromStr::from_str`, which is the only want to
/// create an instance. The various components of the email _are not_ parsed out to be accessible
/// independently.
///
<<<<<<< HEAD
#[derive(Debug, Clone, PartialEq, Eq, Hash)]
=======
#[derive(Debug, Clone, Eq)]
#[cfg_attr(feature = "serde_support", derive(Serialize))]
>>>>>>> b4296cd4
pub struct EmailAddress(String);

// ------------------------------------------------------------------------------------------------
// Implementations
// ------------------------------------------------------------------------------------------------

const LOCAL_PART_MAX_LENGTH: usize = 64;
const DOMAIN_MAX_LENGTH: usize = 254; // see: https://www.rfc-editor.org/errata_search.php?rfc=3696&eid=1690
const SUB_DOMAIN_MAX_LENGTH: usize = 63;

#[allow(dead_code)]
const CR: char = '\r';
#[allow(dead_code)]
const LF: char = '\n';
const SP: char = ' ';
const HTAB: char = '\t';
const ESC: char = '\\';

const AT: char = '@';
const DOT: char = '.';
const DQUOTE: char = '"';
const LBRACKET: char = '[';
const RBRACKET: char = ']';
#[allow(dead_code)]
const LPAREN: char = '(';
#[allow(dead_code)]
const RPAREN: char = ')';

const UTF8_START: char = '\u{0080}';

const MAILTO_URI_PREFIX: &str = "mailto:";

impl Display for Error {
    fn fmt(&self, f: &mut Formatter<'_>) -> std::fmt::Result {
        match self {
            Error::InvalidCharacter => write!(f, "Invalid character."),
            Error::LocalPartEmpty => write!(f, "Local part is empty."),
            Error::LocalPartTooLong => write!(
                f,
                "Local part is too long. Length limit: {}",
                LOCAL_PART_MAX_LENGTH
            ),
            Error::DomainEmpty => write!(f, "Domain is empty."),
            Error::DomainTooLong => {
                write!(f, "Domain is too long. Length limit: {}", DOMAIN_MAX_LENGTH)
            }
            Error::SubDomainEmpty => write!(f, "A sub-domain is empty."),
            Error::SubDomainTooLong => write!(
                f,
                "A sub-domain is too long. Length limit: {}",
                SUB_DOMAIN_MAX_LENGTH
            ),
            Error::MissingSeparator => write!(f, "Missing separator character '{}'.", AT),
            Error::DomainTooFew => write!(f, "Too few parts in the domain"),
            Error::DomainInvalidSeparator => {
                write!(f, "Invalid placement of the domain separator '{:?}", DOT)
            }
            Error::InvalidIPAddress => write!(f, "Invalid IP Address specified for domain."),
            Error::UnbalancedQuotes => write!(f, "Quotes around the local-part are unbalanced."),
            Error::InvalidComment => write!(f, "A comment was badly formed."),
            Error::UnsupportedDomainLiteral => write!(f, "Domain literals are not supported."),
        }
    }
}

impl std::error::Error for Error {}

impl<T> From<Error> for std::result::Result<T, Error> {
    fn from(err: Error) -> Self {
        Err(err)
    }
}

// ------------------------------------------------------------------------------------------------

impl Display for EmailAddress {
    fn fmt(&self, f: &mut Formatter<'_>) -> std::fmt::Result {
        write!(f, "{}", self.0)
    }
}

// From RFC 5321, section 2.4:
//
// The local-part of a mailbox MUST BE treated as case sensitive. Therefore,
// SMTP implementations MUST take care to preserve the case of mailbox
// local-parts. In particular, for some hosts, the user "smith" is different
// from the user "Smith". However, exploiting the case sensitivity of mailbox
// local-parts impedes interoperability and is discouraged. Mailbox domains
// follow normal DNS rules and are hence not case sensitive.
//

impl PartialEq for EmailAddress {
    fn eq(&self, other: &Self) -> bool {
        let (left, right) = split_at(&self.0).unwrap();
        let (other_left, other_right) = split_at(&other.0).unwrap();
        left.eq(other_left) && right.eq_ignore_ascii_case(other_right)
    }
}

impl Hash for EmailAddress {
    fn hash<H: std::hash::Hasher>(&self, state: &mut H) {
        self.0.hash(state);
    }
}

impl FromStr for EmailAddress {
    type Err = Error;

    fn from_str(s: &str) -> Result<Self, Self::Err> {
        parse_address(s, Default::default())
    }
}

impl From<EmailAddress> for String {
    fn from(email: EmailAddress) -> Self {
        email.0
    }
}

impl AsRef<str> for EmailAddress {
    fn as_ref(&self) -> &str {
        &self.0
    }
}

#[cfg(feature = "serde_support")]
impl Serialize for EmailAddress {
    fn serialize<S>(&self, serializer: S) -> Result<S::Ok, S::Error>
    where
        S: Serializer,
    {
        serializer.serialize_str(&self.0)
    }
}

#[cfg(feature = "serde_support")]
impl<'de> Deserialize<'de> for EmailAddress {
    fn deserialize<D>(deserializer: D) -> Result<Self, D::Error>
    where
        D: serde::Deserializer<'de>,
    {
        use serde::de::{Error, Unexpected, Visitor};

        struct EmailAddressVisitor;

        impl Visitor<'_> for EmailAddressVisitor {
            type Value = EmailAddress;

            fn expecting(&self, fmt: &mut Formatter<'_>) -> fmt::Result {
                fmt.write_str("string containing a valid email address")
            }

            fn visit_str<E>(self, s: &str) -> Result<Self::Value, E>
            where
                E: Error,
            {
                EmailAddress::from_str(s).map_err(|err| {
                    let exp = format!("{}", err);
                    Error::invalid_value(Unexpected::Str(s), &exp.as_ref())
                })
            }
        }

        deserializer.deserialize_str(EmailAddressVisitor)
    }
}

impl EmailAddress {
    ///
    /// Creates an `EmailAddress` without checking if the email is valid. Only
    /// call this method if the address is known to be valid.
    ///
    /// ```
    /// use std::str::FromStr;
    /// use email_address::EmailAddress;
    ///
    /// let unchecked = "john.doe@example.com";
    /// let email = EmailAddress::from_str(unchecked).expect("email is not valid");
    /// let valid_email = String::from(email);
    /// let email = EmailAddress::new_unchecked(valid_email);
    ///
    /// assert_eq!("John Doe <john.doe@example.com>", email.to_display("John Doe"));
    /// ```
    pub fn new_unchecked<S>(address: S) -> Self
    where
        S: Into<String>,
    {
        Self(address.into())
    }

    ///
    /// Parses an [EmailAddress] with custom [Options]. Useful for configuring validations
    /// that aren't mandatory by the specification.
    ///
    /// ```
    /// use email_address::{EmailAddress, Options};
    ///
    /// let options = Options { minimum_sub_domains: 2, ..Options::default() };
    /// let result = EmailAddress::parse_with_options("john.doe@localhost", options).is_ok();
    ///
    /// assert_eq!(result, false);
    /// ```
    pub fn parse_with_options(address: &str, options: Options) -> Result<Self, Error> {
        parse_address(address, options)
    }

    ///
    /// Determine whether the `address` string is a valid email address. Note this is equivalent to
    /// the following:
    ///
    /// ```rust
    /// use email_address::*;
    /// use std::str::FromStr;
    ///
    /// let is_valid = EmailAddress::from_str("johnstonskj@gmail.com").is_ok();
    /// ```
    ///
    pub fn is_valid(address: &str) -> bool {
        Self::from_str(address).is_ok()
    }

    ///
    /// Determine whether the `part` string would be a valid `local-part` if it were in an
    /// email address.
    ///
    pub fn is_valid_local_part(part: &str) -> bool {
        parse_local_part(part, Default::default()).is_ok()
    }

    ///
    /// Determine whether the `part` string would be a valid `domain` if it were in an
    /// email address.
    ///
    pub fn is_valid_domain(part: &str) -> bool {
        parse_domain(part, Default::default()).is_ok()
    }

    ///
    /// Return this email address formatted as a URI. This will also URI-encode the email
    /// address itself. So, `name@example.org` becomes `mailto:name@example.org`.
    ///
    /// ```rust
    /// use email_address::*;
    /// use std::str::FromStr;
    ///
    /// assert_eq!(
    ///     EmailAddress::from_str("name@example.org").unwrap().to_uri(),
    ///     String::from("mailto:name@example.org")
    /// );
    /// ```
    ///
    pub fn to_uri(&self) -> String {
        let encoded = encode(&self.0);
        format!("{}{}", MAILTO_URI_PREFIX, encoded)
    }

    ///
    /// Return a string formatted as a display email with the user name. This is commonly used
    /// in email headers and other locations where a display name is associated with the
    /// address.
    ///
    /// ```rust
    /// use email_address::*;
    /// use std::str::FromStr;
    ///
    /// assert_eq!(
    ///     EmailAddress::from_str("name@example.org").unwrap().to_display("My Name"),
    ///     String::from("My Name <name@example.org>")
    /// );
    /// ```
    ///
    pub fn to_display(&self, display_name: &str) -> String {
        format!("{} <{}>", display_name, self)
    }

    ///
    /// Returns the local part of the email address. This is borrowed so that no additional
    /// allocation is required.
    ///
    /// ```rust
    /// use email_address::*;
    /// use std::str::FromStr;
    ///
    /// assert_eq!(
    ///     EmailAddress::from_str("name@example.org").unwrap().local_part(),
    ///     String::from("name")
    /// );
    /// ```
    ///
    pub fn local_part(&self) -> &str {
        let (left, _) = split_at(&self.0).unwrap();
        left
    }

    ///
    /// Returns the domain of the email address. This is borrowed so that no additional
    /// allocation is required.
    ///
    /// ```rust
    /// use email_address::*;
    /// use std::str::FromStr;
    ///
    /// assert_eq!(
    ///     EmailAddress::from_str("name@example.org").unwrap().domain(),
    ///     String::from("example.org")
    /// );
    /// ```
    ///
    pub fn domain(&self) -> &str {
        let (_, right) = split_at(&self.0).unwrap();
        right
    }

    ///
    /// Returns the email address as a string reference.
    ///
    pub fn as_str(&self) -> &str {
        self.as_ref()
    }
}

// ------------------------------------------------------------------------------------------------
// Private Functions
// ------------------------------------------------------------------------------------------------

fn encode(address: &str) -> String {
    let mut result = String::new();
    for c in address.chars() {
        if is_uri_reserved(c) {
            result.push_str(&format!("%{:02X}", c as u8))
        } else {
            result.push(c);
        }
    }
    result
}

fn is_uri_reserved(c: char) -> bool {
    // No need to encode '@' as this is allowed in the email scheme.
    c == '!'
        || c == '#'
        || c == '$'
        || c == '%'
        || c == '&'
        || c == '\''
        || c == '('
        || c == ')'
        || c == '*'
        || c == '+'
        || c == ','
        || c == '/'
        || c == ':'
        || c == ';'
        || c == '='
        || c == '?'
        || c == '['
        || c == ']'
}

fn parse_address(address: &str, options: Options) -> Result<EmailAddress, Error> {
    //
    // Deals with cases of '@' in `local-part`, if it is quoted they are legal, if
    // not then they'll return an `InvalidCharacter` error later.
    //
    let (left, right) = split_at(address)?;
    parse_local_part(left, options)?;
    parse_domain(right, options)?;
    Ok(EmailAddress(address.to_owned()))
}

fn split_at(address: &str) -> Result<(&str, &str), Error> {
    match address.rsplit_once(AT) {
        None => Error::MissingSeparator.into(),
        Some(left_right) => Ok(left_right),
    }
}

fn parse_local_part(part: &str, _options: Options) -> Result<(), Error> {
    if part.is_empty() {
        Error::LocalPartEmpty.into()
    } else if part.len() > LOCAL_PART_MAX_LENGTH {
        Error::LocalPartTooLong.into()
    } else if part.starts_with(DQUOTE) && part.ends_with(DQUOTE) {
        // <= to handle `part` = `"` (single quote).
        if part.len() <= 2 {
            Error::LocalPartEmpty.into()
        } else {
            parse_quoted_local_part(&part[1..part.len() - 1])
        }
    } else {
        parse_unquoted_local_part(part)
    }
}

fn parse_quoted_local_part(part: &str) -> Result<(), Error> {
    if is_qcontent(part) {
        Ok(())
    } else {
        Error::InvalidCharacter.into()
    }
}

fn parse_unquoted_local_part(part: &str) -> Result<(), Error> {
    if is_dot_atom_text(part) {
        Ok(())
    } else {
        Error::InvalidCharacter.into()
    }
}

fn parse_domain(part: &str, options: Options) -> Result<(), Error> {
    if part.is_empty() {
        Error::DomainEmpty.into()
    } else if part.len() > DOMAIN_MAX_LENGTH {
        Error::DomainTooLong.into()
    } else if part.starts_with(LBRACKET) && part.ends_with(RBRACKET) {
        if options.allow_domain_literal {
            parse_literal_domain(&part[1..part.len() - 1])
        } else {
            Error::UnsupportedDomainLiteral.into()
        }
    } else {
        parse_text_domain(part, options)
    }
}

fn parse_text_domain(part: &str, options: Options) -> Result<(), Error> {
    let mut sub_domains = 0;

    for sub_part in part.split(DOT) {
        // As per https://www.rfc-editor.org/rfc/rfc1034#section-3.5 and https://html.spec.whatwg.org/multipage/input.html#valid-e-mail-address,
        // at least one character must exist in a `subdomain`/`label` part of the domain
        if sub_part.is_empty() {
            return Error::SubDomainEmpty.into();
        }
        // As per https://www.rfc-editor.org/rfc/rfc1034#section-3.5, the domain label needs to start with a `letter`;
        // however, https://html.spec.whatwg.org/multipage/input.html#valid-e-mail-address specifies a label can start
        // with a `let-dig` (letter or digit), so we allow the wider range
        if !sub_part.starts_with(char::is_alphanumeric) {
            return Error::InvalidCharacter.into();
        }
        // Both specifications mentioned above require the last character to be a `let-dig` (letter or digit)
        if !sub_part.ends_with(char::is_alphanumeric) {
            return Error::InvalidCharacter.into();
        }
        if sub_part.len() > SUB_DOMAIN_MAX_LENGTH {
            return Error::SubDomainTooLong.into();
        }

        if !is_atom(sub_part) {
            return Error::InvalidCharacter.into();
        }

        sub_domains += 1;
    }

    if sub_domains < options.minimum_sub_domains {
        Error::DomainTooFew.into()
    } else {
        Ok(())
    }
}

fn parse_literal_domain(part: &str) -> Result<(), Error> {
    if part.chars().all(is_dtext_char) {
        return Ok(());
    }
    Error::InvalidCharacter.into()
}

// ------------------------------------------------------------------------------------------------

fn is_atext(c: char) -> bool {
    c.is_alphanumeric()
        || c == '!'
        || c == '#'
        || c == '$'
        || c == '%'
        || c == '&'
        || c == '\''
        || c == '*'
        || c == '+'
        || c == '-'
        || c == '/'
        || c == '='
        || c == '?'
        || c == '^'
        || c == '_'
        || c == '`'
        || c == '{'
        || c == '|'
        || c == '}'
        || c == '~'
        || is_uchar(c)
}

#[allow(dead_code)]
fn is_special(c: char) -> bool {
    c == '('
        || c == ')'
        || c == '<'
        || c == '>'
        || c == '['
        || c == ']'
        || c == ':'
        || c == ';'
        || c == '@'
        || c == '\\'
        || c == ','
        || c == '.'
        || c == DQUOTE
}

fn is_uchar(c: char) -> bool {
    c >= UTF8_START
}

fn is_atom(s: &str) -> bool {
    !s.is_empty() && s.chars().all(is_atext)
}

fn is_dot_atom_text(s: &str) -> bool {
    s.split(DOT).all(is_atom)
}

fn is_vchar(c: char) -> bool {
    ('\x21'..='\x7E').contains(&c)
}

fn is_wsp(c: char) -> bool {
    c == SP || c == HTAB
}

fn is_qtext_char(c: char) -> bool {
    c == '\x21' || ('\x23'..='\x5B').contains(&c) || ('\x5D'..='\x7E').contains(&c) || is_uchar(c)
}

fn is_qcontent(s: &str) -> bool {
    let mut char_iter = s.chars();
    while let Some(c) = &char_iter.next() {
        if c == &ESC {
            // quoted-pair
            match char_iter.next() {
                Some(c2) if is_vchar(c2) => (),
                _ => return false,
            }
        } else if !(is_wsp(*c) || is_qtext_char(*c)) {
            // qtext
            return false;
        }
    }
    true
}

fn is_dtext_char(c: char) -> bool {
    ('\x21'..='\x5A').contains(&c) || ('\x5E'..='\x7E').contains(&c)
}

#[allow(dead_code)]
fn is_ctext_char(c: char) -> bool {
    (c >= '\x21' && c == '\x27') || ('\x2A'..='\x5B').contains(&c) || ('\x5D'..='\x7E').contains(&c)
}

#[allow(dead_code)]
fn is_ctext(s: &str) -> bool {
    s.chars().all(is_ctext_char)
}

// ------------------------------------------------------------------------------------------------
// Unit Tests
// ------------------------------------------------------------------------------------------------

#[cfg(test)]
mod tests {
    use super::*;
    use claims::{assert_err_eq, assert_ok, assert_ok_eq};
    use serde::de::{Error as _, Unexpected};
    use serde_assert::{Deserializer, Serializer, Token};

    fn is_valid(address: &str, test_case: Option<&str>) {
        if let Some(test_case) = test_case {
            println!(">> test case: {}", test_case);
            println!("     <{}>", address);
        } else {
            println!(">> <{}>", address);
        }
        assert!(EmailAddress::is_valid(address));
    }

    fn valid_with_options(address: &str, options: Options, test_case: Option<&str>) {
        if let Some(test_case) = test_case {
            println!(">> test case: {}", test_case);
            println!("     <{}>", address);
        } else {
            println!(">> <{}>", address);
        }
        assert!(EmailAddress::parse_with_options(address, options).is_ok());
    }

    #[test]
    fn test_good_examples_from_wikipedia_01() {
        is_valid("simple@example.com", None);
    }

    #[test]
    fn test_good_examples_from_wikipedia_02() {
        is_valid("very.common@example.com", None);
    }

    #[test]
    fn test_good_examples_from_wikipedia_03() {
        is_valid("disposable.style.email.with+symbol@example.com", None);
    }

    #[test]
    fn test_good_examples_from_wikipedia_04() {
        is_valid("other.email-with-hyphen@example.com", None);
    }

    #[test]
    fn test_good_examples_from_wikipedia_05() {
        is_valid("fully-qualified-domain@example.com", None);
    }

    #[test]
    fn test_good_examples_from_wikipedia_06() {
        is_valid(
            "user.name+tag+sorting@example.com",
            Some(" may go to user.name@example.com inbox depending on mail server"),
        );
    }

    #[test]
    fn test_good_examples_from_wikipedia_07() {
        is_valid("x@example.com", Some("one-letter local-part"));
    }

    #[test]
    fn test_good_examples_from_wikipedia_08() {
        is_valid("example-indeed@strange-example.com", None);
    }

    #[test]
    fn test_good_examples_from_wikipedia_09() {
        is_valid("admin@mailserver1", Some("local domain name with no TLD, although ICANN highly discourages dotless email addresses"));
    }

    #[test]
    fn test_good_examples_from_wikipedia_10() {
        is_valid(
            "example@s.example",
            Some("see the List of Internet top-level domains"),
        );
    }

    #[test]
    fn test_good_examples_from_wikipedia_11() {
        is_valid("\" \"@example.org", Some("space between the quotes"));
    }

    #[test]
    fn test_good_examples_from_wikipedia_12() {
        is_valid("\"john..doe\"@example.org", Some("quoted double dot"));
    }

    #[test]
    fn test_good_examples_from_wikipedia_13() {
        is_valid(
            "mailhost!username@example.org",
            Some("bangified host route used for uucp mailers"),
        );
    }

    #[test]
    fn test_good_examples_from_wikipedia_14() {
        is_valid(
            "user%example.com@example.org",
            Some("% escaped mail route to user@example.com via example.org"),
        );
    }

    #[test]
    fn test_good_examples_from_wikipedia_15() {
        is_valid("jsmith@[192.168.2.1]", None);
    }

    #[test]
    fn test_good_examples_from_wikipedia_16() {
        is_valid("jsmith@[IPv6:2001:db8::1]", None);
    }

    #[test]
    fn test_good_examples_from_wikipedia_17() {
        is_valid("user+mailbox/department=shipping@example.com", None);
    }

    #[test]
    fn test_good_examples_from_wikipedia_18() {
        is_valid("!#$%&'*+-/=?^_`.{|}~@example.com", None);
    }

    #[test]
    fn test_good_examples_from_wikipedia_19() {
        // '@' is allowed in a quoted local part. Sorry.
        is_valid("\"Abc@def\"@example.com", None);
    }

    #[test]
    fn test_good_examples_from_wikipedia_20() {
        is_valid("\"Joe.\\\\Blow\"@example.com", None);
    }

    #[test]
    fn test_good_examples_from_wikipedia_21() {
        is_valid("用户@例子.广告", Some("Chinese"));
    }

    #[test]
    fn test_good_examples_from_wikipedia_22() {
        is_valid("अजय@डाटा.भारत", Some("Hindi"));
    }

    #[test]
    fn test_good_examples_from_wikipedia_23() {
        is_valid("квіточка@пошта.укр", Some("Ukranian"));
    }

    #[test]
    fn test_good_examples_from_wikipedia_24() {
        is_valid("θσερ@εχαμπλε.ψομ", Some("Greek"));
    }

    #[test]
    fn test_good_examples_from_wikipedia_25() {
        is_valid("Dörte@Sörensen.example.com", Some("German"));
    }

    #[test]
    fn test_good_examples_from_wikipedia_26() {
        is_valid("коля@пример.рф", Some("Russian"));
    }

    #[test]
    fn test_good_examples_01() {
        valid_with_options(
            "foo@example.com",
            Options {
                minimum_sub_domains: 2,
                ..Default::default()
            },
            Some("minimum sub domains"),
        );
    }

    #[test]
    fn test_good_examples_02() {
        valid_with_options(
            "email@[127.0.0.256]",
            Options {
                allow_domain_literal: true,
                ..Default::default()
            },
            Some("minimum sub domains"),
        );
    }

    #[test]
    fn test_good_examples_03() {
        valid_with_options(
            "email@[2001:db8::12345]",
            Options {
                allow_domain_literal: true,
                ..Default::default()
            },
            Some("minimum sub domains"),
        );
    }

    #[test]
    fn test_good_examples_04() {
        valid_with_options(
            "email@[2001:db8:0:0:0:0:1]",
            Options {
                allow_domain_literal: true,
                ..Default::default()
            },
            Some("minimum sub domains"),
        );
    }

    #[test]
    fn test_good_examples_05() {
        valid_with_options(
            "email@[::ffff:127.0.0.256]",
            Options {
                allow_domain_literal: true,
                ..Default::default()
            },
            Some("minimum sub domains"),
        );
    }

    #[test]
    fn test_good_examples_06() {
        valid_with_options(
            "email@[2001:dg8::1]",
            Options {
                allow_domain_literal: true,
                ..Default::default()
            },
            Some("minimum sub domains"),
        );
    }

    #[test]
    fn test_good_examples_07() {
        valid_with_options(
            "email@[2001:dG8:0:0:0:0:0:1]",
            Options {
                allow_domain_literal: true,
                ..Default::default()
            },
            Some("minimum sub domains"),
        );
    }

    #[test]
    fn test_good_examples_08() {
        valid_with_options(
            "email@[::fTzF:127.0.0.1]",
            Options {
                allow_domain_literal: true,
                ..Default::default()
            },
            Some("minimum sub domains"),
        );
    }

    // ------------------------------------------------------------------------------------------------

    #[test]
    fn test_to_strings() {
        let email = EmailAddress::from_str("коля@пример.рф").unwrap();

        assert_eq!(String::from(email.clone()), String::from("коля@пример.рф"));

        assert_eq!(email.to_string(), String::from("коля@пример.рф"));

        assert_eq!(email.as_ref(), "коля@пример.рф");
    }

    #[test]
    fn test_to_display() {
        let email = EmailAddress::from_str("коля@пример.рф").unwrap();

        assert_eq!(
            email.to_display("коля"),
            String::from("коля <коля@пример.рф>")
        );
    }

    #[test]
    fn test_touri() {
        let email = EmailAddress::from_str("коля@пример.рф").unwrap();

        assert_eq!(email.to_uri(), String::from("mailto:коля@пример.рф"));
    }

    // ------------------------------------------------------------------------------------------------

    fn expect(address: &str, error: Error, test_case: Option<&str>) {
        if let Some(test_case) = test_case {
            println!(">> test case: {}", test_case);
            println!("     <{}>, expecting {:?}", address, error);
        } else {
            println!(">> <{}>, expecting {:?}", address, error);
        }
        assert_eq!(EmailAddress::from_str(address), error.into());
    }

    fn expect_with_options(address: &str, options: Options, error: Error, test_case: Option<&str>) {
        if let Some(test_case) = test_case {
            println!(">> test case: {}", test_case);
            println!("     <{}>, expecting {:?}", address, error);
        } else {
            println!(">> <{}>, expecting {:?}", address, error);
        }
        assert_eq!(
            EmailAddress::parse_with_options(address, options),
            error.into()
        );
    }

    #[test]
    fn test_bad_examples_from_wikipedia_00() {
        expect(
            "Abc.example.com",
            Error::MissingSeparator,
            Some("no @ character"),
        );
    }

    #[test]
    fn test_bad_examples_from_wikipedia_01() {
        expect(
            "A@b@c@example.com",
            Error::InvalidCharacter,
            Some("only one @ is allowed outside quotation marks"),
        );
    }

    #[test]
    fn test_bad_examples_from_wikipedia_02() {
        expect("a\"b(c)d,e:f;g<h>i[j\\k]l@example.com",
            Error::InvalidCharacter,
        Some("none of the special characters in this local-part are allowed outside quotation marks")
        );
    }

    #[test]
    fn test_bad_examples_from_wikipedia_03() {
        expect(
            "just\"not\"right@example.com",
            Error::InvalidCharacter,
            Some(
                "quoted strings must be dot separated or the only element making up the local-part",
            ),
        );
    }

    #[test]
    fn test_bad_examples_from_wikipedia_04() {
        expect("this is\"not\\allowed@example.com",
            Error::InvalidCharacter,
        Some("spaces, quotes, and backslashes may only exist when within quoted strings and preceded by a backslash")
        );
    }

    #[test]
    fn test_bad_examples_from_wikipedia_05() {
        // ()
        expect("this\\ still\"not\\allowed@example.com",
            Error::InvalidCharacter,
        Some("even if escaped (preceded by a backslash), spaces, quotes, and backslashes must still be contained by quotes")
        );
    }

    #[test]
    fn test_bad_examples_from_wikipedia_06() {
        expect(
            "1234567890123456789012345678901234567890123456789012345678901234+x@example.com",
            Error::LocalPartTooLong,
            Some("local part is longer than 64 characters"),
        );
    }

    #[test]
    fn test_bad_example_01() {
        expect(
            "foo@example.v1234567890123456789012345678901234567890123456789012345678901234v.com",
            Error::SubDomainTooLong,
            Some("domain part is longer than 64 characters"),
        );
    }

    #[test]
    fn test_bad_example_02() {
        expect(
            "@example.com",
            Error::LocalPartEmpty,
            Some("local-part is empty"),
        );
    }

    #[test]
    fn test_bad_example_03() {
        expect(
            "\"\"@example.com",
            Error::LocalPartEmpty,
            Some("local-part is empty"),
        );
        expect(
            "\"@example.com",
            Error::LocalPartEmpty,
            Some("local-part is empty"),
        );
    }

    #[test]
    fn test_bad_example_04() {
        expect("simon@", Error::DomainEmpty, Some("domain is empty"));
    }

    #[test]
    fn test_bad_example_05() {
        expect(
            "example@invalid-.com",
            Error::InvalidCharacter,
            Some("domain label ends with hyphen"),
        );
    }

    #[test]
    fn test_bad_example_06() {
        expect(
            "example@-invalid.com",
            Error::InvalidCharacter,
            Some("domain label starts with hyphen"),
        );
    }

    #[test]
    fn test_bad_example_07() {
        expect(
            "example@invalid.com-",
            Error::InvalidCharacter,
            Some("domain label starts ends hyphen"),
        );
    }

    #[test]
    fn test_bad_example_08() {
        expect(
            "example@inv-.alid-.com",
            Error::InvalidCharacter,
            Some("subdomain label ends hyphen"),
        );
    }

    #[test]
    fn test_bad_example_09() {
        expect(
            "example@-inv.alid-.com",
            Error::InvalidCharacter,
            Some("subdomain label starts hyphen"),
        );
    }

    #[test]
    fn test_bad_example_10() {
        expect(
            "example@-.com",
            Error::InvalidCharacter,
            Some("domain label is hyphen"),
        );
    }

    #[test]
    fn test_bad_example_11() {
        expect(
            "example@-",
            Error::InvalidCharacter,
            Some("domain label is hyphen"),
        );
    }

    #[test]
    fn test_bad_example_12() {
        expect(
            "example@-abc",
            Error::InvalidCharacter,
            Some("domain label starts with hyphen"),
        );
    }

    #[test]
    fn test_bad_example_13() {
        expect(
            "example@abc-",
            Error::InvalidCharacter,
            Some("domain label ends with hyphen"),
        );
    }

    #[test]
    fn test_bad_example_14() {
        expect(
            "example@.com",
            Error::SubDomainEmpty,
            Some("subdomain label is empty"),
        );
    }

    #[test]
    fn test_bad_example_15() {
        expect_with_options(
            "foo@localhost",
            Options {
                minimum_sub_domains: 2,
                ..Default::default()
            },
            Error::DomainTooFew,
            Some("too few domains"),
        );
    }

    #[test]
    fn test_bad_example_16() {
        expect_with_options(
            "foo@a.b.c.d.e.f.g.h.i",
            Options {
                minimum_sub_domains: 10,
                ..Default::default()
            },
            Error::DomainTooFew,
            Some("too few domains"),
        );
    }

    #[test]
    fn test_bad_example_17() {
        expect_with_options(
            "email@[127.0.0.256]",
            Options {
                allow_domain_literal: false,
                ..Default::default()
            },
            Error::UnsupportedDomainLiteral,
            Some("unsupported domain literal (1)"),
        );
    }

    #[test]
    fn test_bad_example_18() {
        expect_with_options(
            "email@[2001:db8::12345]",
            Options {
                allow_domain_literal: false,
                ..Default::default()
            },
            Error::UnsupportedDomainLiteral,
            Some("unsupported domain literal (2)"),
        );
    }

    #[test]
    fn test_bad_example_19() {
        expect_with_options(
            "email@[2001:db8:0:0:0:0:1]",
            Options {
                allow_domain_literal: false,
                ..Default::default()
            },
            Error::UnsupportedDomainLiteral,
            Some("unsupported domain literal (3)"),
        );
    }

    #[test]
    fn test_bad_example_20() {
        expect_with_options(
            "email@[::ffff:127.0.0.256]",
            Options {
                allow_domain_literal: false,
                ..Default::default()
            },
            Error::UnsupportedDomainLiteral,
            Some("unsupported domain literal (4)"),
        );
    }

    // make sure Error impl Send + Sync
    fn is_send<T: Send>() {}
    fn is_sync<T: Sync>() {}

    #[test]
    fn test_error_traits() {
        is_send::<Error>();
        is_sync::<Error>();
    }

<<<<<<< HEAD
    #[cfg(feature = "serde_support")]
    #[test]
    fn test_serialize() {
        let email = assert_ok!(EmailAddress::from_str("simple@example.com"));

        let serializer = Serializer::builder().build();

        assert_ok_eq!(
            email.serialize(&serializer),
            [Token::Str("simple@example.com".to_owned())]
        );
    }

    #[cfg(feature = "serde_support")]
    #[test]
    fn test_deserialize() {
        let mut deserializer =
            Deserializer::builder([Token::Str("simple@example.com".to_owned())]).build();

        let email = assert_ok!(EmailAddress::from_str("simple@example.com"));
        assert_ok_eq!(EmailAddress::deserialize(&mut deserializer), email);
    }

    #[cfg(feature = "serde_support")]
    #[test]
    fn test_deserialize_invalid_value() {
        let mut deserializer =
            Deserializer::builder([Token::Str("Abc.example.com".to_owned())]).build();

        assert_err_eq!(
            EmailAddress::deserialize(&mut deserializer),
            serde_assert::de::Error::invalid_value(
                Unexpected::Str("Abc.example.com"),
                &"Missing separator character '@'."
            )
        );
    }

    #[cfg(feature = "serde_support")]
    #[test]
    fn test_deserialize_invalid_type() {
        let mut deserializer = Deserializer::builder([Token::U64(42)]).build();

        assert_err_eq!(
            EmailAddress::deserialize(&mut deserializer),
            serde_assert::de::Error::invalid_type(
                Unexpected::Unsigned(42),
                &"string containing a valid email address"
            )
        );
    }

    // Regression test: GitHub issue #26
    #[cfg(feature = "serde_support")]
    #[test]
    fn test_serde_roundtrip() {
        let email = assert_ok!(EmailAddress::from_str("simple@example.com"));

        let serializer = Serializer::builder().build();
        let mut deserializer =
            Deserializer::builder(assert_ok!(email.serialize(&serializer))).build();

        assert_ok_eq!(EmailAddress::deserialize(&mut deserializer), email);
=======
    #[test]
    // BUG: https://github.com/johnstonskj/rust-email_address/issues/11
    fn test_eq_name_case_sensitive_local() {
        let email = EmailAddress::new_unchecked("simon@example.com");

        assert_eq!(email, EmailAddress::new_unchecked("simon@example.com"));
        assert_ne!(email, EmailAddress::new_unchecked("Simon@example.com"));
        assert_ne!(email, EmailAddress::new_unchecked("simoN@example.com"));
    }

    #[test]
    // BUG: https://github.com/johnstonskj/rust-email_address/issues/11
    fn test_eq_name_case_insensitive_domain() {
        let email = EmailAddress::new_unchecked("simon@example.com");

        assert_eq!(email, EmailAddress::new_unchecked("simon@Example.com"));
        assert_eq!(email, EmailAddress::new_unchecked("simon@example.COM"));
>>>>>>> b4296cd4
    }
}<|MERGE_RESOLUTION|>--- conflicted
+++ resolved
@@ -354,12 +354,7 @@
 /// create an instance. The various components of the email _are not_ parsed out to be accessible
 /// independently.
 ///
-<<<<<<< HEAD
 #[derive(Debug, Clone, PartialEq, Eq, Hash)]
-=======
-#[derive(Debug, Clone, Eq)]
-#[cfg_attr(feature = "serde_support", derive(Serialize))]
->>>>>>> b4296cd4
 pub struct EmailAddress(String);
 
 // ------------------------------------------------------------------------------------------------
@@ -1531,7 +1526,6 @@
         is_sync::<Error>();
     }
 
-<<<<<<< HEAD
     #[cfg(feature = "serde_support")]
     #[test]
     fn test_serialize() {
@@ -1595,9 +1589,9 @@
             Deserializer::builder(assert_ok!(email.serialize(&serializer))).build();
 
         assert_ok_eq!(EmailAddress::deserialize(&mut deserializer), email);
-=======
-    #[test]
-    // BUG: https://github.com/johnstonskj/rust-email_address/issues/11
+
+    #[test]
+    // Regression test: GitHub issue #11
     fn test_eq_name_case_sensitive_local() {
         let email = EmailAddress::new_unchecked("simon@example.com");
 
@@ -1607,12 +1601,11 @@
     }
 
     #[test]
-    // BUG: https://github.com/johnstonskj/rust-email_address/issues/11
+    // Regression test: GitHub issue #11
     fn test_eq_name_case_insensitive_domain() {
         let email = EmailAddress::new_unchecked("simon@example.com");
 
         assert_eq!(email, EmailAddress::new_unchecked("simon@Example.com"));
         assert_eq!(email, EmailAddress::new_unchecked("simon@example.COM"));
->>>>>>> b4296cd4
     }
 }