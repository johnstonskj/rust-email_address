/*!
A Rust crate providing an implementation of an RFC-compliant `EmailAddress` newtype.

Primarily for validation, the `EmailAddress` type is constructed with `FromStr::from_str` which will raise any
parsing errors. Prior to constructions the functions `is_valid`, `is_valid_local_part`, and `is_valid_domain` may
also be used to test for validity without constructing an instance. This supports all of the RFC ASCII and UTF-8
character set rules, quoted and unquoted local parts but does not yet support all of the productions required for SMTP
headers; folding whitespace, comments, etc.

# Example

The following shoes the basic `is_valid` and `from_str` functions.

```rust
use email_address::*;
use std::str::FromStr;
assert!(EmailAddress::is_valid("user.name+tag+sorting@example.com"));

assert_eq!(
    EmailAddress::from_str("Abc.example.com"),
    Error::MissingSeparator.into()
);
```

The following shows the three format functions used to output an email address.

```rust
use email_address::*;
use std::str::FromStr;

let email = EmailAddress::from_str("johnstonsk@gmail.com").unwrap();

assert_eq!(
    email.to_string(),
    "johnstonsk@gmail.com".to_string()
);

assert_eq!(
    String::from(email.clone()),
    "johnstonsk@gmail.com".to_string()
);

assert_eq!(
    email.as_ref(),
    "johnstonsk@gmail.com"
);

assert_eq!(
    email.to_uri(),
    "mailto:johnstonsk@gmail.com".to_string()
);

assert_eq!(
    email.to_display("Simon Johnston"),
    "Simon Johnston <johnstonsk@gmail.com>".to_string()
);
```


# Specifications

1. RFC 1123: [_Requirements for Internet Hosts -- Application and Support_](https://tools.ietf.org/html/rfc1123),
   IETF,Oct 1989.
1. RFC 3629: [_UTF-8, a transformation format of ISO 10646_](https://tools.ietf.org/html/rfc3629),
   IETF, Nov 2003.
1. RFC 3696: [_Application Techniques for Checking and Transformation of
   Names_](https://tools.ietf.org/html/rfc3696), IETF, Feb 2004.
1. RFC 4291 [_IP Version 6 Addressing Architecture_](https://tools.ietf.org/html/rfc4291),
   IETF, Feb 2006.
1. RFC 5234: [_Augmented BNF for Syntax Specifications: ABNF_](https://tools.ietf.org/html/rfc5234),
   IETF, Jan 2008.
1. RFC 5321: [_Simple Mail Transfer Protocol_](https://tools.ietf.org/html/rfc5321),
   IETF, Oct 2008.
1. RFC 5322: [_Internet Message Format_](https://tools.ietf.org/html/rfc5322), I
   ETF, Oct 2008.
1. RFC 5890: [_Internationalized Domain Names for Applications (IDNA): Definitions and Document
   Framework_](https://tools.ietf.org/html/rfc5890), IETF, Aug 2010.
1. RFC 6531: [_SMTP Extension for Internationalized Email_](https://tools.ietf.org/html/rfc6531),
   IETF, Feb 2012
1. RFC 6532: [_Internationalized Email Headers_](https://tools.ietf.org/html/rfc6532),
   IETF, Feb 2012.

From RFC 5322: §3.2.1. [Quoted characters](https://tools.ietf.org/html/rfc5322#section-3.2.1):

```ebnf
quoted-pair     =   ("\" (VCHAR / WSP)) / obs-qp
```

From RFC 5322: §3.2.2. [Folding White Space and Comments](https://tools.ietf.org/html/rfc5322#section-3.2.2):

```ebnf
FWS             =   ([*WSP CRLF] 1*WSP) /  obs-FWS
                                       ; Folding white space

ctext           =   %d33-39 /          ; Printable US-ASCII
                    %d42-91 /          ;  characters not including
                    %d93-126 /         ;  "(", ")", or "\"
                    obs-ctext

ccontent        =   ctext / quoted-pair / comment

comment         =   "(" *([FWS] ccontent) [FWS] ")"

CFWS            =   (1*([FWS] comment) [FWS]) / FWS
```

From RFC 5322: §3.2.3. [Atom](https://tools.ietf.org/html/rfc5322#section-3.2.3):

```ebnf
atext           =   ALPHA / DIGIT /    ; Printable US-ASCII
                    "!" / "#" /        ;  characters not including
                    "$" / "%" /        ;  specials.  Used for atoms.
                    "&" / "'" /
                    "*" / "+" /
                    "-" / "/" /
                    "=" / "?" /
                    "^" / "_" /
                    "`" / "{" /
                    "|" / "}" /
                    "~"

atom            =   [CFWS] 1*atext [CFWS]

dot-atom-text   =   1*atext *("." 1*atext)

dot-atom        =   [CFWS] dot-atom-text [CFWS]

specials        =   "(" / ")" /        ; Special characters that do
                    "<" / ">" /        ;  not appear in atext
                    "[" / "]" /
                    ":" / ";" /
                    "@" / "\" /
                    "," / "." /
                    DQUOTE
```

From RFC 5322: §3.2.4. [Quoted Strings](https://tools.ietf.org/html/rfc5322#section-3.2.4):

```ebnf
qtext           =   %d33 /             ; Printable US-ASCII
                    %d35-91 /          ;  characters not including
                    %d93-126 /         ;  "\" or the quote character
                    obs-qtext

qcontent        =   qtext / quoted-pair

quoted-string   =   [CFWS]
                    DQUOTE *([FWS] qcontent) [FWS] DQUOTE
                    [CFWS]
```

From RFC 5322, §3.4.1. [Addr-Spec Specification](https://tools.ietf.org/html/rfc5322#section-3.4.1):

```ebnf
addr-spec       =   local-part "@" domain

local-part      =   dot-atom / quoted-string / obs-local-part

domain          =   dot-atom / domain-literal / obs-domain

domain-literal  =   [CFWS] "[" *([FWS] dtext) [FWS] "]" [CFWS]

dtext           =   %d33-90 /          ; Printable US-ASCII
                    %d94-126 /         ;  characters not including
                    obs-dtext          ;  "[", "]", or "\"
```

RFC 3696, §3. [Restrictions on email addresses](https://tools.ietf.org/html/rfc3696#section-3)
describes in detail the quoting of characters in an address.

## Unicode

RFC 6531, §3.3. [Extended Mailbox Address Syntax](https://tools.ietf.org/html/rfc6531#section-3.3)
extends the rules above for non-ASCII character sets.

```ebnf
sub-domain   =/  U-label
    ; extend the definition of sub-domain in RFC 5321, Section 4.1.2

atext   =/  UTF8-non-ascii
    ; extend the implicit definition of atext in
    ; RFC 5321, Section 4.1.2, which ultimately points to
    ; the actual definition in RFC 5322, Section 3.2.3

qtextSMTP  =/ UTF8-non-ascii
    ; extend the definition of qtextSMTP in RFC 5321, Section 4.1.2

esmtp-value  =/ UTF8-non-ascii
    ; extend the definition of esmtp-value in RFC 5321, Section 4.1.2
```

RFC 6532: §3.1 [UTF-8 Syntax and Normalization](https://tools.ietf.org/html/rfc6532#section-3.1),
and §3.2 [Syntax Extensions to RFC 5322](https://tools.ietf.org/html/rfc6532#section-3.2) extend
the syntax above with:

```ebnf
UTF8-non-ascii  =   UTF8-2 / UTF8-3 / UTF8-4

...

VCHAR   =/  UTF8-non-ascii

ctext   =/  UTF8-non-ascii

atext   =/  UTF8-non-ascii

qtext   =/  UTF8-non-ascii

text    =/  UTF8-non-ascii
              ; note that this upgrades the body to UTF-8

dtext   =/  UTF8-non-ascii
```

These in turn refer to RFC 6529 §4. [Syntax of UTF-8 Byte Sequences](https://tools.ietf.org/html/rfc3629#section-4):

> A UTF-8 string is a sequence of octets representing a sequence of UCS
> characters.  An octet sequence is valid UTF-8 only if it matches the
> following syntax, which is derived from the rules for encoding UTF-8
> and is expressed in the ABNF of \[RFC2234\].

```ebnf
   UTF8-octets = *( UTF8-char )
   UTF8-char   = UTF8-1 / UTF8-2 / UTF8-3 / UTF8-4
   UTF8-1      = %x00-7F
   UTF8-2      = %xC2-DF UTF8-tail
   UTF8-3      = %xE0 %xA0-BF UTF8-tail / %xE1-EC 2( UTF8-tail ) /
                 %xED %x80-9F UTF8-tail / %xEE-EF 2( UTF8-tail )
   UTF8-4      = %xF0 %x90-BF 2( UTF8-tail ) / %xF1-F3 3( UTF8-tail ) /
                 %xF4 %x80-8F 2( UTF8-tail )
   UTF8-tail   = %x80-BF
```

Comments in addresses are discussed in RFC 5322 Appendix A.5. [White Space, Comments, and Other
Oddities](https://tools.ietf.org/html/rfc5322#appendix-A.5).

An informal description can be found on [Wikipedia](https://en.wikipedia.org/wiki/Email_address).

*/

#![warn(
    unknown_lints,
    // ---------- Stylistic
    absolute_paths_not_starting_with_crate,
    elided_lifetimes_in_paths,
    explicit_outlives_requirements,
    macro_use_extern_crate,
    nonstandard_style, /* group */
    noop_method_call,
    rust_2018_idioms,
    single_use_lifetimes,
    trivial_casts,
    trivial_numeric_casts,
    // ---------- Future
    future_incompatible, /* group */
    rust_2021_compatibility, /* group */
    // ---------- Public
    missing_debug_implementations,
    missing_docs,
    unreachable_pub,
    // ---------- Unsafe
    unsafe_code,
    unsafe_op_in_unsafe_fn,
    // ---------- Unused
    unused, /* group */
)]
#![deny(
    // ---------- Public
    exported_private_dependencies,
    // ---------- Deprecated
    anonymous_parameters,
    bare_trait_objects,
    ellipsis_inclusive_range_patterns,
    // ---------- Unsafe
    deref_nullptr,
    drop_bounds,
    dyn_drop,
)]

#[cfg(feature = "serde_support")]
use serde::{Deserialize, Serialize, Serializer};
use std::fmt;
use std::fmt::{Debug, Display, Formatter};
use std::hash::Hash;
use std::str::FromStr;

// ------------------------------------------------------------------------------------------------
// Public Types
// ------------------------------------------------------------------------------------------------

///
/// Error type used when parsing an address.
///
#[derive(Debug, Clone, PartialEq)]
pub enum Error {
    /// An invalid character was found in some component of the address.
    InvalidCharacter,
    /// The separator character between `local-part` and `domain` (character: '@') was missing.
    MissingSeparator,
    /// The `local-part` is an empty string.
    LocalPartEmpty,
    /// The `local-part` is is too long.
    LocalPartTooLong,
    /// The `domain` is an empty string.
    DomainEmpty,
    /// The `domain` is is too long.
    DomainTooLong,
    /// The `sub-domain` within the `domain` is empty.
    SubDomainEmpty,
    /// A `sub-domain` within the `domain` is is too long.
    SubDomainTooLong,
    /// Too few `sub-domain`s in `domain`.
    DomainTooFew,
    /// Invalid placement of the domain separator (character: '.').
    DomainInvalidSeparator,
    /// The quotes (character: '"') around `local-part` are unbalanced.
    UnbalancedQuotes,
    /// A Comment within the either the `local-part`, or `domain`, was malformed.
    InvalidComment,
    /// An IP address in a `domain-literal` was malformed.
    InvalidIPAddress,
    /// A `domain-literal` was supplied, but is unsupported by parser configuration.
    UnsupportedDomainLiteral,
}

///
/// Struct of options that can be configured when parsing with `parse_with_options`.
///
#[derive(Debug, Copy, Clone)]
pub struct Options {
    ///
    /// Sets the minimum number of domain segments that must exist to parse successfully.
    ///
    pub minimum_sub_domains: usize,

    ///
    /// Specifies if domain literals are allowed. Defaults to `true`.
    ///
    pub allow_domain_literal: bool,
}

impl Default for Options {
    fn default() -> Self {
        Self {
            minimum_sub_domains: Default::default(),
            allow_domain_literal: true,
        }
    }
}

///
/// Type representing a single email address. This is basically a wrapper around a String, the
/// email address is parsed for correctness with `FromStr::from_str`, which is the only want to
/// create an instance. The various components of the email _are not_ parsed out to be accessible
/// independently.
///
<<<<<<< HEAD
#[derive(Debug, Clone, Eq)]
#[cfg_attr(feature = "serde_support", derive(Serialize))]
=======
#[derive(Debug, Clone, PartialEq, Eq, Hash)]
>>>>>>> 603d8513
pub struct EmailAddress(String);

// ------------------------------------------------------------------------------------------------
// Implementations
// ------------------------------------------------------------------------------------------------

const LOCAL_PART_MAX_LENGTH: usize = 64;
const DOMAIN_MAX_LENGTH: usize = 254; // see: https://www.rfc-editor.org/errata_search.php?rfc=3696&eid=1690
const SUB_DOMAIN_MAX_LENGTH: usize = 63;

#[allow(dead_code)]
const CR: char = '\r';
#[allow(dead_code)]
const LF: char = '\n';
const SP: char = ' ';
const HTAB: char = '\t';
const ESC: char = '\\';

const AT: char = '@';
const DOT: char = '.';
const DQUOTE: char = '"';
const LBRACKET: char = '[';
const RBRACKET: char = ']';
#[allow(dead_code)]
const LPAREN: char = '(';
#[allow(dead_code)]
const RPAREN: char = ')';

const UTF8_START: char = '\u{0080}';

const MAILTO_URI_PREFIX: &str = "mailto:";

impl Display for Error {
    fn fmt(&self, f: &mut Formatter<'_>) -> std::fmt::Result {
        match self {
            Error::InvalidCharacter => write!(f, "Invalid character."),
            Error::LocalPartEmpty => write!(f, "Local part is empty."),
            Error::LocalPartTooLong => write!(
                f,
                "Local part is too long. Length limit: {}",
                LOCAL_PART_MAX_LENGTH
            ),
            Error::DomainEmpty => write!(f, "Domain is empty."),
            Error::DomainTooLong => {
                write!(f, "Domain is too long. Length limit: {}", DOMAIN_MAX_LENGTH)
            }
            Error::SubDomainEmpty => write!(f, "A sub-domain is empty."),
            Error::SubDomainTooLong => write!(
                f,
                "A sub-domain is too long. Length limit: {}",
                SUB_DOMAIN_MAX_LENGTH
            ),
            Error::MissingSeparator => write!(f, "Missing separator character '{}'.", AT),
            Error::DomainTooFew => write!(f, "Too few parts in the domain"),
            Error::DomainInvalidSeparator => {
                write!(f, "Invalid placement of the domain separator '{:?}", DOT)
            }
            Error::InvalidIPAddress => write!(f, "Invalid IP Address specified for domain."),
            Error::UnbalancedQuotes => write!(f, "Quotes around the local-part are unbalanced."),
            Error::InvalidComment => write!(f, "A comment was badly formed."),
            Error::UnsupportedDomainLiteral => write!(f, "Domain literals are not supported."),
        }
    }
}

impl std::error::Error for Error {}

impl<T> From<Error> for std::result::Result<T, Error> {
    fn from(err: Error) -> Self {
        Err(err)
    }
}

// ------------------------------------------------------------------------------------------------

impl Display for EmailAddress {
    fn fmt(&self, f: &mut Formatter<'_>) -> std::fmt::Result {
        write!(f, "{}", self.0)
    }
}

// From RFC 5321, section 2.4:
//
// The local-part of a mailbox MUST BE treated as case sensitive. Therefore,
// SMTP implementations MUST take care to preserve the case of mailbox
// local-parts. In particular, for some hosts, the user "smith" is different
// from the user "Smith". However, exploiting the case sensitivity of mailbox
// local-parts impedes interoperability and is discouraged. Mailbox domains
// follow normal DNS rules and are hence not case sensitive.
//

impl PartialEq for EmailAddress {
    fn eq(&self, other: &Self) -> bool {
<<<<<<< HEAD
        let (left, right, _) = split_parts(&self.0).unwrap();
        let (other_left, other_right, _) = split_parts(&other.0).unwrap();
=======
        let (left, right) = split_at(&self.0).unwrap();
        let (other_left, other_right) = split_at(&other.0).unwrap();
>>>>>>> 603d8513
        left.eq(other_left) && right.eq_ignore_ascii_case(other_right)
    }
}

impl Hash for EmailAddress {
    fn hash<H: std::hash::Hasher>(&self, state: &mut H) {
        self.0.hash(state);
    }
}

impl FromStr for EmailAddress {
    type Err = Error;

    fn from_str(s: &str) -> Result<Self, Self::Err> {
        parse_address(s, Default::default())
    }
}

impl From<EmailAddress> for String {
    fn from(email: EmailAddress) -> Self {
        email.0
    }
}

impl AsRef<str> for EmailAddress {
    fn as_ref(&self) -> &str {
        &self.0
    }
}

#[cfg(feature = "serde_support")]
impl Serialize for EmailAddress {
    fn serialize<S>(&self, serializer: S) -> Result<S::Ok, S::Error>
    where
        S: Serializer,
    {
        serializer.serialize_str(&self.0)
    }
}

#[cfg(feature = "serde_support")]
impl<'de> Deserialize<'de> for EmailAddress {
    fn deserialize<D>(deserializer: D) -> Result<Self, D::Error>
    where
        D: serde::Deserializer<'de>,
    {
        use serde::de::{Error, Unexpected, Visitor};

        struct EmailAddressVisitor;

        impl Visitor<'_> for EmailAddressVisitor {
            type Value = EmailAddress;

            fn expecting(&self, fmt: &mut Formatter<'_>) -> fmt::Result {
                fmt.write_str("string containing a valid email address")
            }

            fn visit_str<E>(self, s: &str) -> Result<Self::Value, E>
            where
                E: Error,
            {
                EmailAddress::from_str(s).map_err(|err| {
                    let exp = format!("{}", err);
                    Error::invalid_value(Unexpected::Str(s), &exp.as_ref())
                })
            }
        }

        deserializer.deserialize_str(EmailAddressVisitor)
    }
}

impl EmailAddress {
    ///
    /// Creates an `EmailAddress` without checking if the email is valid. Only
    /// call this method if the address is known to be valid.
    ///
    /// ```
    /// use std::str::FromStr;
    /// use email_address::EmailAddress;
    ///
    /// let unchecked = "john.doe@example.com";
    /// let email = EmailAddress::from_str(unchecked).expect("email is not valid");
    /// let valid_email = String::from(email);
    /// let email = EmailAddress::new_unchecked(valid_email);
    ///
    /// assert_eq!("John Doe <john.doe@example.com>", email.to_display("John Doe"));
    /// ```
    pub fn new_unchecked<S>(address: S) -> Self
    where
        S: Into<String>,
    {
        Self(address.into())
<<<<<<< HEAD
=======
    }

    ///
    /// Parses an [EmailAddress] with custom [Options]. Useful for configuring validations
    /// that aren't mandatory by the specification.
    ///
    /// ```
    /// use email_address::{EmailAddress, Options};
    ///
    /// let options = Options { minimum_sub_domains: 2, ..Options::default() };
    /// let result = EmailAddress::parse_with_options("john.doe@localhost", options).is_ok();
    ///
    /// assert_eq!(result, false);
    /// ```
    pub fn parse_with_options(address: &str, options: Options) -> Result<Self, Error> {
        parse_address(address, options)
>>>>>>> 603d8513
    }

    ///
    /// Determine whether the `address` string is a valid email address. Note this is equivalent to
    /// the following:
    ///
    /// ```rust
    /// use email_address::*;
    /// use std::str::FromStr;
    ///
    /// let is_valid = EmailAddress::from_str("johnstonskj@gmail.com").is_ok();
    /// ```
    ///
    pub fn is_valid(address: &str) -> bool {
        Self::from_str(address).is_ok()
    }

    ///
    /// Determine whether the `part` string would be a valid `local-part` if it were in an
    /// email address.
    ///
    pub fn is_valid_local_part(part: &str) -> bool {
        parse_local_part(part, Default::default()).is_ok()
    }

    ///
    /// Determine whether the `part` string would be a valid `domain` if it were in an
    /// email address.
    ///
    pub fn is_valid_domain(part: &str) -> bool {
        parse_domain(part, Default::default()).is_ok()
    }

    ///
    /// Return this email address formatted as a URI. This will also URI-encode the email
    /// address itself. So, `name@example.org` becomes `mailto:name@example.org`.
    ///
    /// ```rust
    /// use email_address::*;
    /// use std::str::FromStr;
    ///
    /// assert_eq!(
    ///     EmailAddress::from_str("name@example.org").unwrap().to_uri(),
    ///     String::from("mailto:name@example.org")
    /// );
    /// ```
    ///
    pub fn to_uri(&self) -> String {
        let encoded = encode(&self.0);
        format!("{}{}", MAILTO_URI_PREFIX, encoded)
    }

    ///
    /// Return a string formatted as a display email with the user name. This is commonly used
    /// in email headers and other locations where a display name is associated with the
    /// address.
    ///
    /// ```rust
    /// use email_address::*;
    /// use std::str::FromStr;
    ///
    /// assert_eq!(
    ///     EmailAddress::from_str("name@example.org").unwrap().to_display("My Name"),
    ///     String::from("My Name <name@example.org>")
    /// );
    /// ```
    ///
    pub fn to_display(&self, display_name: &str) -> String {
        format!("{} <{}>", display_name, self)
    }

    ///
    /// Returns the local part of the email address. This is borrowed so that no additional
    /// allocation is required.
    ///
    /// ```rust
    /// use email_address::*;
    /// use std::str::FromStr;
    ///
    /// assert_eq!(
    ///     EmailAddress::from_str("name@example.org").unwrap().local_part(),
    ///     String::from("name")
    /// );
    /// ```
    ///
    pub fn local_part(&self) -> &str {
        let (left, _, _) = split_parts(&self.0).unwrap();
        left
    }

    ///
    /// Returns the display part of the email address. This is borrowed so that no additional
    /// allocation is required.
    ///
    /// ```rust
    /// use email_address::*;
    /// use std::str::FromStr;
    ///
    /// assert_eq!(
    ///     EmailAddress::from_str("Name <name@example.org>").unwrap().display_part(),
    ///     String::from("Name")
    /// );
    /// ```
    ///
    pub fn display_part(&self) -> &str {
        let (_, _, display) = split_parts(&self.0).unwrap();
        display
    }

    ///
    /// Returns the email part of the email address. This is borrowed so that no additional
    /// allocation is required.
    ///
    /// ```rust
    /// use email_address::*;
    /// use std::str::FromStr;
    ///
    /// assert_eq!(
    ///     EmailAddress::from_str("Name <name@example.org>").unwrap().email(),
    ///     String::from("name@example.org")
    /// );
    /// ```
    ///
    pub fn email(&self) -> String {
        let (left, right, _) = split_parts(&self.0).unwrap();
        format!("{}@{}", left, right)
    }

    ///
    /// Returns the domain of the email address. This is borrowed so that no additional
    /// allocation is required.
    ///
    /// ```rust
    /// use email_address::*;
    /// use std::str::FromStr;
    ///
    /// assert_eq!(
    ///     EmailAddress::from_str("name@example.org").unwrap().domain(),
    ///     String::from("example.org")
    /// );
    /// ```
    ///
    pub fn domain(&self) -> &str {
        let (_, right, _) = split_parts(&self.0).unwrap();
        right
    }

    ///
    /// Returns the email address as a string reference.
    ///
    pub fn as_str(&self) -> &str {
        self.as_ref()
    }
}

// ------------------------------------------------------------------------------------------------
// Private Functions
// ------------------------------------------------------------------------------------------------

fn encode(address: &str) -> String {
    let mut result = String::new();
    for c in address.chars() {
        if is_uri_reserved(c) {
            result.push_str(&format!("%{:02X}", c as u8))
        } else {
            result.push(c);
        }
    }
    result
}

fn is_uri_reserved(c: char) -> bool {
    // No need to encode '@' as this is allowed in the email scheme.
    c == '!'
        || c == '#'
        || c == '$'
        || c == '%'
        || c == '&'
        || c == '\''
        || c == '('
        || c == ')'
        || c == '*'
        || c == '+'
        || c == ','
        || c == '/'
        || c == ':'
        || c == ';'
        || c == '='
        || c == '?'
        || c == '['
        || c == ']'
}

fn parse_address(address: &str, options: Options) -> Result<EmailAddress, Error> {
    //
    // Deals with cases of '@' in `local-part`, if it is quoted they are legal, if
    // not then they'll return an `InvalidCharacter` error later.
    //
<<<<<<< HEAD
    let (local_part, domain, _) = split_parts(address)?;
    parse_local_part(local_part)?;
    parse_domain(domain)?;
=======
    let (left, right) = split_at(address)?;
    parse_local_part(left, options)?;
    parse_domain(right, options)?;
>>>>>>> 603d8513
    Ok(EmailAddress(address.to_owned()))
}

fn split_parts(address: &str) -> Result<(&str, &str, &str), Error> {
    let (display, email) = split_display_email(address)?;
    let (local_part, domain) = split_at(email)?;
    Ok((local_part, domain, display))
}

fn split_display_email(text: &str) -> Result<(&str, &str), Error> {
    match text.rsplit_once(" <") {
        None => Ok(("", text)),
        Some(left_right) => {
            let email = &left_right.1[0..left_right.1.len() - 1];
            let display_name = left_right.0;

            Ok((display_name, email))
        }
    }
}

fn split_at(address: &str) -> Result<(&str, &str), Error> {
    match address.rsplit_once(AT) {
        None => Error::MissingSeparator.into(),
        Some(left_right) => Ok(left_right),
    }
}

fn parse_local_part(part: &str, _options: Options) -> Result<(), Error> {
    if part.is_empty() {
        Error::LocalPartEmpty.into()
    } else if part.len() > LOCAL_PART_MAX_LENGTH {
        Error::LocalPartTooLong.into()
    } else if part.starts_with(DQUOTE) && part.ends_with(DQUOTE) {
        // <= to handle `part` = `"` (single quote).
        if part.len() <= 2 {
            Error::LocalPartEmpty.into()
        } else {
            parse_quoted_local_part(&part[1..part.len() - 1])
        }
    } else {
        parse_unquoted_local_part(part)
    }
}

fn parse_quoted_local_part(part: &str) -> Result<(), Error> {
    if is_qcontent(part) {
        Ok(())
    } else {
        Error::InvalidCharacter.into()
    }
}

fn parse_unquoted_local_part(part: &str) -> Result<(), Error> {
    if is_dot_atom_text(part) {
        Ok(())
    } else {
        Error::InvalidCharacter.into()
    }
}

fn parse_domain(part: &str, options: Options) -> Result<(), Error> {
    if part.is_empty() {
        Error::DomainEmpty.into()
    } else if part.len() > DOMAIN_MAX_LENGTH {
        Error::DomainTooLong.into()
    } else if part.starts_with(LBRACKET) && part.ends_with(RBRACKET) {
        if options.allow_domain_literal {
            parse_literal_domain(&part[1..part.len() - 1])
        } else {
            Error::UnsupportedDomainLiteral.into()
        }
    } else {
        parse_text_domain(part, options)
    }
}

fn parse_text_domain(part: &str, options: Options) -> Result<(), Error> {
    let mut sub_domains = 0;

    for sub_part in part.split(DOT) {
        // As per https://www.rfc-editor.org/rfc/rfc1034#section-3.5 and https://html.spec.whatwg.org/multipage/input.html#valid-e-mail-address,
        // at least one character must exist in a `subdomain`/`label` part of the domain
        if sub_part.is_empty() {
            return Error::SubDomainEmpty.into();
        }
        // As per https://www.rfc-editor.org/rfc/rfc1034#section-3.5, the domain label needs to start with a `letter`;
        // however, https://html.spec.whatwg.org/multipage/input.html#valid-e-mail-address specifies a label can start
        // with a `let-dig` (letter or digit), so we allow the wider range
        if !sub_part.starts_with(char::is_alphanumeric) {
            return Error::InvalidCharacter.into();
        }
        // Both specifications mentioned above require the last character to be a `let-dig` (letter or digit)
        if !sub_part.ends_with(char::is_alphanumeric) {
            return Error::InvalidCharacter.into();
        }
        if sub_part.len() > SUB_DOMAIN_MAX_LENGTH {
            return Error::SubDomainTooLong.into();
        }

        if !is_atom(sub_part) {
            return Error::InvalidCharacter.into();
        }

        sub_domains += 1;
    }

    if sub_domains < options.minimum_sub_domains {
        Error::DomainTooFew.into()
    } else {
        Ok(())
    }
}

fn parse_literal_domain(part: &str) -> Result<(), Error> {
    if part.chars().all(is_dtext_char) {
        return Ok(());
    }
    Error::InvalidCharacter.into()
}

// ------------------------------------------------------------------------------------------------

fn is_atext(c: char) -> bool {
    c.is_alphanumeric()
        || c == '!'
        || c == '#'
        || c == '$'
        || c == '%'
        || c == '&'
        || c == '\''
        || c == '*'
        || c == '+'
        || c == '-'
        || c == '/'
        || c == '='
        || c == '?'
        || c == '^'
        || c == '_'
        || c == '`'
        || c == '{'
        || c == '|'
        || c == '}'
        || c == '~'
        || is_uchar(c)
}

#[allow(dead_code)]
fn is_special(c: char) -> bool {
    c == '('
        || c == ')'
        || c == '<'
        || c == '>'
        || c == '['
        || c == ']'
        || c == ':'
        || c == ';'
        || c == '@'
        || c == '\\'
        || c == ','
        || c == '.'
        || c == DQUOTE
}

fn is_uchar(c: char) -> bool {
    c >= UTF8_START
}

fn is_atom(s: &str) -> bool {
    !s.is_empty() && s.chars().all(is_atext)
}

fn is_dot_atom_text(s: &str) -> bool {
    s.split(DOT).all(is_atom)
}

fn is_vchar(c: char) -> bool {
    ('\x21'..='\x7E').contains(&c)
}

fn is_wsp(c: char) -> bool {
    c == SP || c == HTAB
}

fn is_qtext_char(c: char) -> bool {
    c == '\x21' || ('\x23'..='\x5B').contains(&c) || ('\x5D'..='\x7E').contains(&c) || is_uchar(c)
}

fn is_qcontent(s: &str) -> bool {
    let mut char_iter = s.chars();
    while let Some(c) = &char_iter.next() {
        if c == &ESC {
            // quoted-pair
            match char_iter.next() {
                Some(c2) if is_vchar(c2) => (),
                _ => return false,
            }
        } else if !(is_wsp(*c) || is_qtext_char(*c)) {
            // qtext
            return false;
        }
    }
    true
}

fn is_dtext_char(c: char) -> bool {
    ('\x21'..='\x5A').contains(&c) || ('\x5E'..='\x7E').contains(&c)
}

#[allow(dead_code)]
fn is_ctext_char(c: char) -> bool {
    (c >= '\x21' && c == '\x27') || ('\x2A'..='\x5B').contains(&c) || ('\x5D'..='\x7E').contains(&c)
}

#[allow(dead_code)]
fn is_ctext(s: &str) -> bool {
    s.chars().all(is_ctext_char)
}

// ------------------------------------------------------------------------------------------------
// Unit Tests
// ------------------------------------------------------------------------------------------------

#[cfg(test)]
mod tests {
    use super::*;
    use claims::{assert_err_eq, assert_ok, assert_ok_eq};
    use serde::de::{Error as _, Unexpected};
    use serde_assert::{Deserializer, Serializer, Token};

    fn is_valid(address: &str, test_case: Option<&str>) {
        if let Some(test_case) = test_case {
            println!(">> test case: {}", test_case);
            println!("     <{}>", address);
        } else {
            println!(">> <{}>", address);
        }
        assert!(EmailAddress::is_valid(address));
    }

    fn valid_with_options(address: &str, options: Options, test_case: Option<&str>) {
        if let Some(test_case) = test_case {
            println!(">> test case: {}", test_case);
            println!("     <{}>", address);
        } else {
            println!(">> <{}>", address);
        }
        assert!(EmailAddress::parse_with_options(address, options).is_ok());
    }

    #[test]
    fn test_good_examples_from_wikipedia_01() {
        is_valid("simple@example.com", None);
    }

    #[test]
    fn test_good_examples_from_wikipedia_02() {
        is_valid("very.common@example.com", None);
    }

    #[test]
    fn test_good_examples_from_wikipedia_03() {
        is_valid("disposable.style.email.with+symbol@example.com", None);
    }

    #[test]
    fn test_good_examples_from_wikipedia_04() {
        is_valid("other.email-with-hyphen@example.com", None);
    }

    #[test]
    fn test_good_examples_from_wikipedia_05() {
        is_valid("fully-qualified-domain@example.com", None);
    }

    #[test]
    fn test_good_examples_from_wikipedia_06() {
        is_valid(
            "user.name+tag+sorting@example.com",
            Some(" may go to user.name@example.com inbox depending on mail server"),
        );
    }

    #[test]
    fn test_good_examples_from_wikipedia_07() {
        is_valid("x@example.com", Some("one-letter local-part"));
    }

    #[test]
    fn test_good_examples_from_wikipedia_08() {
        is_valid("example-indeed@strange-example.com", None);
    }

    #[test]
    fn test_good_examples_from_wikipedia_09() {
        is_valid(
            "admin@mailserver1",
            Some("local domain name with no TLD, although ICANN highly discourages dotless email addresses"),
        );
    }

    #[test]
    fn test_good_examples_from_wikipedia_10() {
        is_valid(
            "example@s.example",
            Some("see the List of Internet top-level domains"),
        );
    }

    #[test]
    fn test_good_examples_from_wikipedia_11() {
        is_valid("\" \"@example.org", Some("space between the quotes"));
    }

    #[test]
    fn test_good_examples_from_wikipedia_12() {
        is_valid("\"john..doe\"@example.org", Some("quoted double dot"));
    }

    #[test]
    fn test_good_examples_from_wikipedia_13() {
        is_valid(
            "mailhost!username@example.org",
            Some("bangified host route used for uucp mailers"),
        );
    }

    #[test]
    fn test_good_examples_from_wikipedia_14() {
        is_valid(
            "user%example.com@example.org",
            Some("% escaped mail route to user@example.com via example.org"),
        );
    }

    #[test]
    fn test_good_examples_from_wikipedia_15() {
        is_valid("jsmith@[192.168.2.1]", None);
    }

    #[test]
    fn test_good_examples_from_wikipedia_16() {
        is_valid("jsmith@[IPv6:2001:db8::1]", None);
    }

    #[test]
    fn test_good_examples_from_wikipedia_17() {
        is_valid("user+mailbox/department=shipping@example.com", None);
    }

    #[test]
    fn test_good_examples_from_wikipedia_18() {
        is_valid("!#$%&'*+-/=?^_`.{|}~@example.com", None);
    }

    #[test]
    fn test_good_examples_from_wikipedia_19() {
        // '@' is allowed in a quoted local part. Sorry.
        is_valid("\"Abc@def\"@example.com", None);
    }

    #[test]
    fn test_good_examples_from_wikipedia_20() {
        is_valid("\"Joe.\\\\Blow\"@example.com", None);
    }

    #[test]
    fn test_good_examples_from_wikipedia_21() {
        is_valid("用户@例子.广告", Some("Chinese"));
    }

    #[test]
    fn test_good_examples_from_wikipedia_22() {
        is_valid("अजय@डाटा.भारत", Some("Hindi"));
    }

    #[test]
    fn test_good_examples_from_wikipedia_23() {
        is_valid("квіточка@пошта.укр", Some("Ukranian"));
    }

    #[test]
    fn test_good_examples_from_wikipedia_24() {
        is_valid("θσερ@εχαμπλε.ψομ", Some("Greek"));
    }

    #[test]
    fn test_good_examples_from_wikipedia_25() {
        is_valid("Dörte@Sörensen.example.com", Some("German"));
    }

    #[test]
    fn test_good_examples_from_wikipedia_26() {
        is_valid("коля@пример.рф", Some("Russian"));
    }

    #[test]
    fn test_good_examples_01() {
        valid_with_options(
            "foo@example.com",
            Options {
                minimum_sub_domains: 2,
                ..Default::default()
            },
            Some("minimum sub domains"),
        );
    }

    #[test]
    fn test_good_examples_02() {
        valid_with_options(
            "email@[127.0.0.256]",
            Options {
                allow_domain_literal: true,
                ..Default::default()
            },
            Some("minimum sub domains"),
        );
    }

    #[test]
    fn test_good_examples_03() {
        valid_with_options(
            "email@[2001:db8::12345]",
            Options {
                allow_domain_literal: true,
                ..Default::default()
            },
            Some("minimum sub domains"),
        );
    }

    #[test]
    fn test_good_examples_04() {
        valid_with_options(
            "email@[2001:db8:0:0:0:0:1]",
            Options {
                allow_domain_literal: true,
                ..Default::default()
            },
            Some("minimum sub domains"),
        );
    }

    #[test]
    fn test_good_examples_05() {
        valid_with_options(
            "email@[::ffff:127.0.0.256]",
            Options {
                allow_domain_literal: true,
                ..Default::default()
            },
            Some("minimum sub domains"),
        );
    }

    #[test]
    fn test_good_examples_06() {
        valid_with_options(
            "email@[2001:dg8::1]",
            Options {
                allow_domain_literal: true,
                ..Default::default()
            },
            Some("minimum sub domains"),
        );
    }

    #[test]
    fn test_good_examples_07() {
        valid_with_options(
            "email@[2001:dG8:0:0:0:0:0:1]",
            Options {
                allow_domain_literal: true,
                ..Default::default()
            },
            Some("minimum sub domains"),
        );
    }

    #[test]
    fn test_good_examples_08() {
        valid_with_options(
            "email@[::fTzF:127.0.0.1]",
            Options {
                allow_domain_literal: true,
                ..Default::default()
            },
            Some("minimum sub domains"),
        );
    }

    // ------------------------------------------------------------------------------------------------

    #[test]
    fn test_to_strings() {
        let email = EmailAddress::from_str("коля@пример.рф").unwrap();

        assert_eq!(String::from(email.clone()), String::from("коля@пример.рф"));

        assert_eq!(email.to_string(), String::from("коля@пример.рф"));

        assert_eq!(email.as_ref(), "коля@пример.рф");
    }

    #[test]
    fn test_to_display() {
        let email = EmailAddress::from_str("коля@пример.рф").unwrap();

        assert_eq!(
            email.to_display("коля"),
            String::from("коля <коля@пример.рф>")
        );
    }

    #[test]
    fn test_touri() {
        let email = EmailAddress::from_str("коля@пример.рф").unwrap();

        assert_eq!(email.to_uri(), String::from("mailto:коля@пример.рф"));
    }

    // ------------------------------------------------------------------------------------------------

    fn expect(address: &str, error: Error, test_case: Option<&str>) {
        if let Some(test_case) = test_case {
            println!(">> test case: {}", test_case);
            println!("     <{}>, expecting {:?}", address, error);
        } else {
            println!(">> <{}>, expecting {:?}", address, error);
        }
        assert_eq!(EmailAddress::from_str(address), error.into());
    }

    fn expect_with_options(address: &str, options: Options, error: Error, test_case: Option<&str>) {
        if let Some(test_case) = test_case {
            println!(">> test case: {}", test_case);
            println!("     <{}>, expecting {:?}", address, error);
        } else {
            println!(">> <{}>, expecting {:?}", address, error);
        }
        assert_eq!(
            EmailAddress::parse_with_options(address, options),
            error.into()
        );
    }

    #[test]
    fn test_bad_examples_from_wikipedia_00() {
        expect(
            "Abc.example.com",
            Error::MissingSeparator,
            Some("no @ character"),
        );
    }

    #[test]
    fn test_bad_examples_from_wikipedia_01() {
        expect(
            "A@b@c@example.com",
            Error::InvalidCharacter,
            Some("only one @ is allowed outside quotation marks"),
        );
    }

    #[test]
    fn test_bad_examples_from_wikipedia_02() {
        expect(
            "a\"b(c)d,e:f;g<h>i[j\\k]l@example.com",
            Error::InvalidCharacter,
            Some("none of the special characters in this local-part are allowed outside quotation marks"),
        );
    }

    #[test]
    fn test_bad_examples_from_wikipedia_03() {
        expect(
            "just\"not\"right@example.com",
            Error::InvalidCharacter,
            Some(
                "quoted strings must be dot separated or the only element making up the local-part",
            ),
        );
    }

    #[test]
    fn test_bad_examples_from_wikipedia_04() {
        expect(
            "this is\"not\\allowed@example.com",
            Error::InvalidCharacter,
            Some(
                "spaces, quotes, and backslashes may only exist when within quoted strings and preceded by a backslash",
            ),
        );
    }

    #[test]
    fn test_bad_examples_from_wikipedia_05() {
        // ()
        expect("this\\ still\"not\\allowed@example.com",
            Error::InvalidCharacter,
        Some("even if escaped (preceded by a backslash), spaces, quotes, and backslashes must still be contained by quotes")
        );
    }

    #[test]
    fn test_bad_examples_from_wikipedia_06() {
        expect(
            "1234567890123456789012345678901234567890123456789012345678901234+x@example.com",
            Error::LocalPartTooLong,
            Some("local part is longer than 64 characters"),
        );
    }

    #[test]
    fn test_bad_example_01() {
        expect(
            "foo@example.v1234567890123456789012345678901234567890123456789012345678901234v.com",
            Error::SubDomainTooLong,
            Some("domain part is longer than 64 characters"),
        );
    }

    #[test]
    fn test_bad_example_02() {
        expect(
            "@example.com",
            Error::LocalPartEmpty,
            Some("local-part is empty"),
        );
    }

    #[test]
    fn test_bad_example_03() {
        expect(
            "\"\"@example.com",
            Error::LocalPartEmpty,
            Some("local-part is empty"),
        );
        expect(
            "\"@example.com",
            Error::LocalPartEmpty,
            Some("local-part is empty"),
        );
    }

    #[test]
    fn test_bad_example_04() {
        expect("simon@", Error::DomainEmpty, Some("domain is empty"));
    }

    #[test]
    fn test_bad_example_05() {
        expect(
            "example@invalid-.com",
            Error::InvalidCharacter,
            Some("domain label ends with hyphen"),
        );
    }

    #[test]
    fn test_bad_example_06() {
        expect(
            "example@-invalid.com",
            Error::InvalidCharacter,
            Some("domain label starts with hyphen"),
        );
    }

    #[test]
    fn test_bad_example_07() {
        expect(
            "example@invalid.com-",
            Error::InvalidCharacter,
            Some("domain label starts ends hyphen"),
        );
    }

    #[test]
    fn test_bad_example_08() {
        expect(
            "example@inv-.alid-.com",
            Error::InvalidCharacter,
            Some("subdomain label ends hyphen"),
        );
    }

    #[test]
    fn test_bad_example_09() {
        expect(
            "example@-inv.alid-.com",
            Error::InvalidCharacter,
            Some("subdomain label starts hyphen"),
        );
    }

    #[test]
    fn test_bad_example_10() {
        expect(
            "example@-.com",
            Error::InvalidCharacter,
            Some("domain label is hyphen"),
        );
    }

    #[test]
    fn test_bad_example_11() {
        expect(
            "example@-",
            Error::InvalidCharacter,
            Some("domain label is hyphen"),
        );
    }

    #[test]
    fn test_bad_example_12() {
        expect(
            "example@-abc",
            Error::InvalidCharacter,
            Some("domain label starts with hyphen"),
        );
    }

    #[test]
    fn test_bad_example_13() {
        expect(
            "example@abc-",
            Error::InvalidCharacter,
            Some("domain label ends with hyphen"),
        );
    }

    #[test]
    fn test_bad_example_14() {
        expect(
            "example@.com",
            Error::SubDomainEmpty,
            Some("subdomain label is empty"),
        );
    }

    #[test]
    fn test_bad_example_15() {
        expect_with_options(
            "foo@localhost",
            Options {
                minimum_sub_domains: 2,
                ..Default::default()
            },
            Error::DomainTooFew,
            Some("too few domains"),
        );
    }

    #[test]
    fn test_bad_example_16() {
        expect_with_options(
            "foo@a.b.c.d.e.f.g.h.i",
            Options {
                minimum_sub_domains: 10,
                ..Default::default()
            },
            Error::DomainTooFew,
            Some("too few domains"),
        );
    }

    #[test]
    fn test_bad_example_17() {
        expect_with_options(
            "email@[127.0.0.256]",
            Options {
                allow_domain_literal: false,
                ..Default::default()
            },
            Error::UnsupportedDomainLiteral,
            Some("unsupported domain literal (1)"),
        );
    }

    #[test]
    fn test_bad_example_18() {
        expect_with_options(
            "email@[2001:db8::12345]",
            Options {
                allow_domain_literal: false,
                ..Default::default()
            },
            Error::UnsupportedDomainLiteral,
            Some("unsupported domain literal (2)"),
        );
    }

    #[test]
    fn test_bad_example_19() {
        expect_with_options(
            "email@[2001:db8:0:0:0:0:1]",
            Options {
                allow_domain_literal: false,
                ..Default::default()
            },
            Error::UnsupportedDomainLiteral,
            Some("unsupported domain literal (3)"),
        );
    }

    #[test]
    fn test_bad_example_20() {
        expect_with_options(
            "email@[::ffff:127.0.0.256]",
            Options {
                allow_domain_literal: false,
                ..Default::default()
            },
            Error::UnsupportedDomainLiteral,
            Some("unsupported domain literal (4)"),
        );
    }

    // make sure Error impl Send + Sync
    fn is_send<T: Send>() {}
    fn is_sync<T: Sync>() {}

    #[test]
    fn test_error_traits() {
        is_send::<Error>();
        is_sync::<Error>();
    }

<<<<<<< HEAD
    #[test]
    // BUG: https://github.com/johnstonskj/rust-email_address/issues/11
=======
    #[cfg(feature = "serde_support")]
    #[test]
    fn test_serialize() {
        let email = assert_ok!(EmailAddress::from_str("simple@example.com"));

        let serializer = Serializer::builder().build();

        assert_ok_eq!(
            email.serialize(&serializer),
            [Token::Str("simple@example.com".to_owned())]
        );
    }

    #[cfg(feature = "serde_support")]
    #[test]
    fn test_deserialize() {
        let mut deserializer =
            Deserializer::builder([Token::Str("simple@example.com".to_owned())]).build();

        let email = assert_ok!(EmailAddress::from_str("simple@example.com"));
        assert_ok_eq!(EmailAddress::deserialize(&mut deserializer), email);
    }

    #[cfg(feature = "serde_support")]
    #[test]
    fn test_deserialize_invalid_value() {
        let mut deserializer =
            Deserializer::builder([Token::Str("Abc.example.com".to_owned())]).build();

        assert_err_eq!(
            EmailAddress::deserialize(&mut deserializer),
            serde_assert::de::Error::invalid_value(
                Unexpected::Str("Abc.example.com"),
                &"Missing separator character '@'."
            )
        );
    }

    #[cfg(feature = "serde_support")]
    #[test]
    fn test_deserialize_invalid_type() {
        let mut deserializer = Deserializer::builder([Token::U64(42)]).build();

        assert_err_eq!(
            EmailAddress::deserialize(&mut deserializer),
            serde_assert::de::Error::invalid_type(
                Unexpected::Unsigned(42),
                &"string containing a valid email address"
            )
        );
    }

    // Regression test: GitHub issue #26
    #[cfg(feature = "serde_support")]
    #[test]
    fn test_serde_roundtrip() {
        let email = assert_ok!(EmailAddress::from_str("simple@example.com"));

        let serializer = Serializer::builder().build();
        let mut deserializer =
            Deserializer::builder(assert_ok!(email.serialize(&serializer))).build();

        assert_ok_eq!(EmailAddress::deserialize(&mut deserializer), email);

    #[test]
    // Regression test: GitHub issue #11
>>>>>>> 603d8513
    fn test_eq_name_case_sensitive_local() {
        let email = EmailAddress::new_unchecked("simon@example.com");

        assert_eq!(email, EmailAddress::new_unchecked("simon@example.com"));
        assert_ne!(email, EmailAddress::new_unchecked("Simon@example.com"));
        assert_ne!(email, EmailAddress::new_unchecked("simoN@example.com"));
    }

    #[test]
<<<<<<< HEAD
    // BUG: https://github.com/johnstonskj/rust-email_address/issues/11
=======
    // Regression test: GitHub issue #11
>>>>>>> 603d8513
    fn test_eq_name_case_insensitive_domain() {
        let email = EmailAddress::new_unchecked("simon@example.com");

        assert_eq!(email, EmailAddress::new_unchecked("simon@Example.com"));
        assert_eq!(email, EmailAddress::new_unchecked("simon@example.COM"));
    }
}<|MERGE_RESOLUTION|>--- conflicted
+++ resolved
@@ -354,12 +354,7 @@
 /// create an instance. The various components of the email _are not_ parsed out to be accessible
 /// independently.
 ///
-<<<<<<< HEAD
 #[derive(Debug, Clone, Eq)]
-#[cfg_attr(feature = "serde_support", derive(Serialize))]
-=======
-#[derive(Debug, Clone, PartialEq, Eq, Hash)]
->>>>>>> 603d8513
 pub struct EmailAddress(String);
 
 // ------------------------------------------------------------------------------------------------
@@ -453,13 +448,8 @@
 
 impl PartialEq for EmailAddress {
     fn eq(&self, other: &Self) -> bool {
-<<<<<<< HEAD
         let (left, right, _) = split_parts(&self.0).unwrap();
         let (other_left, other_right, _) = split_parts(&other.0).unwrap();
-=======
-        let (left, right) = split_at(&self.0).unwrap();
-        let (other_left, other_right) = split_at(&other.0).unwrap();
->>>>>>> 603d8513
         left.eq(other_left) && right.eq_ignore_ascii_case(other_right)
     }
 }
@@ -553,8 +543,6 @@
         S: Into<String>,
     {
         Self(address.into())
-<<<<<<< HEAD
-=======
     }
 
     ///
@@ -571,7 +559,6 @@
     /// ```
     pub fn parse_with_options(address: &str, options: Options) -> Result<Self, Error> {
         parse_address(address, options)
->>>>>>> 603d8513
     }
 
     ///
@@ -770,15 +757,9 @@
     // Deals with cases of '@' in `local-part`, if it is quoted they are legal, if
     // not then they'll return an `InvalidCharacter` error later.
     //
-<<<<<<< HEAD
     let (local_part, domain, _) = split_parts(address)?;
     parse_local_part(local_part)?;
     parse_domain(domain)?;
-=======
-    let (left, right) = split_at(address)?;
-    parse_local_part(left, options)?;
-    parse_domain(right, options)?;
->>>>>>> 603d8513
     Ok(EmailAddress(address.to_owned()))
 }
 
@@ -791,9 +772,10 @@
 fn split_display_email(text: &str) -> Result<(&str, &str), Error> {
     match text.rsplit_once(" <") {
         None => Ok(("", text)),
-        Some(left_right) => {
-            let email = &left_right.1[0..left_right.1.len() - 1];
-            let display_name = left_right.0;
+        Some((left, right)) => {
+          let right = right.trim();
+            let email = &right[0..right.len() - 1];
+            let display_name = left.trim();
 
             Ok((display_name, email))
         }
@@ -1608,10 +1590,6 @@
         is_sync::<Error>();
     }
 
-<<<<<<< HEAD
-    #[test]
-    // BUG: https://github.com/johnstonskj/rust-email_address/issues/11
-=======
     #[cfg(feature = "serde_support")]
     #[test]
     fn test_serialize() {
@@ -1678,7 +1656,6 @@
 
     #[test]
     // Regression test: GitHub issue #11
->>>>>>> 603d8513
     fn test_eq_name_case_sensitive_local() {
         let email = EmailAddress::new_unchecked("simon@example.com");
 
@@ -1688,11 +1665,7 @@
     }
 
     #[test]
-<<<<<<< HEAD
-    // BUG: https://github.com/johnstonskj/rust-email_address/issues/11
-=======
     // Regression test: GitHub issue #11
->>>>>>> 603d8513
     fn test_eq_name_case_insensitive_domain() {
         let email = EmailAddress::new_unchecked("simon@example.com");
 
